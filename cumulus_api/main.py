--- conflicted
+++ resolved
@@ -35,15 +35,6 @@
             config = dict(config_parser['DEFAULT'])
 
         self.config = config
-<<<<<<< HEAD
-        self.INVOKE_BASE_URL = self.config["INVOKE_BASE_URL"].rstrip('/')
-        self.cumulus_token = CumulusToken(config=config)
-        self.TOKEN = token if token else self.cumulus_token.get_token()
-        self.HEADERS = {
-            'Authorization': f'Bearer {self.TOKEN}',
-            'Cumulus-API-Version': '2',
-        }
-=======
         self.INVOKE_BASE_URL = self.config['INVOKE_BASE_URL'].rstrip('/')
         self.cumulus_token = None
 
@@ -57,8 +48,10 @@
             self.cumulus_token = CumulusToken(config=config)
             self.TOKEN = self.cumulus_token.get_token()
 
-        self.HEADERS = {'Authorization': f'Bearer {self.TOKEN}'}
->>>>>>> c3636479
+        self.HEADERS = {
+            'Authorization': f'Bearer {self.TOKEN}',
+            'Cumulus-API-Version': '2',
+        }
 
     def __crud_records(self, record_type, verb, data=None, auth=None, **kwargs):
         """
@@ -106,23 +99,16 @@
         The token will be returned as a JWT (JSON Web Token).
         :return: True if the token is refreshed
         """
-<<<<<<< HEAD
-        # data = {"token": self.TOKEN}
-        # refreshed_token = self.__crud_records(record_type="refresh", verb="post", data=data)
-        self.TOKEN = self.cumulus_token.get_token()
-        self.HEADERS = {
-            'Authorization': f'Bearer {self.TOKEN}',
-            'Cumulus-API-Version': '2',
-        }
-=======
         if self.cumulus_token:
             self.TOKEN = self.cumulus_token.get_token()
         else:
             data = {"token": self.TOKEN}
             refreshed_token = self.__crud_records(record_type="refresh", verb=self.allowed_verbs.POST, data=data)
             self.TOKEN = refreshed_token
-        self.HEADERS = {'Authorization': f'Bearer {self.TOKEN}'}
->>>>>>> c3636479
+        self.HEADERS = {
+            'Authorization': f'Bearer {self.TOKEN}',
+            'Cumulus-API-Version': '2',
+        }
 
         return self.TOKEN
 
@@ -305,11 +291,7 @@
         record_type = f"granules/{granule_id}"
         data = {} if data is None else data
         data.update({"action": "reingest"})
-<<<<<<< HEAD
-        return self.__crud_records(record_type=record_type, data=data, verb="patch")
-=======
-        return self.__crud_records(record_type=record_type, data=data, verb=self.allowed_verbs.PUT)
->>>>>>> c3636479
+        return self.__crud_records(record_type=record_type, data=data, verb=self.allowed_verbs.PATCH)
 
     def apply_workflow_to_granule(self, granule_id, workflow_name):
         """
@@ -321,11 +303,7 @@
         """
         record_type = f"granules/{granule_id}"
         data = {"action": "applyWorkflow", "workflow": workflow_name}
-<<<<<<< HEAD
-        return self.__crud_records(record_type=record_type, data=data, verb="patch")
-=======
-        return self.__crud_records(record_type=record_type, data=data, verb=self.allowed_verbs.PUT)
->>>>>>> c3636479
+        return self.__crud_records(record_type=record_type, data=data, verb=self.allowed_verbs.PATCH)
 
     def move_granule(self, granule_id, regex, bucket, file_path):
         """
@@ -340,11 +318,7 @@
         record_type = f"granules/{granule_id}"
         data = {"action": "move",
                 "destinations": [{"regex": regex, "bucket": bucket, "filepath": file_path}]}
-<<<<<<< HEAD
-        return self.__crud_records(record_type=record_type, data=data, verb="patch")
-=======
-        return self.__crud_records(record_type=record_type, data=data, verb=self.allowed_verbs.PUT)
->>>>>>> c3636479
+        return self.__crud_records(record_type=record_type, data=data, verb=self.allowed_verbs.PATCH)
 
     def remove_granule_from_cmr(self, granule_id):
         """
@@ -354,11 +328,7 @@
         """
         record_type = f"granules/{granule_id}"
         data = {"action": "removeFromCmr"}
-<<<<<<< HEAD
-        return self.__crud_records(record_type=record_type, data=data, verb="patch")
-=======
-        return self.__crud_records(record_type=record_type, data=data, verb=self.allowed_verbs.PUT)
->>>>>>> c3636479
+        return self.__crud_records(record_type=record_type, data=data, verb=self.allowed_verbs.PATCH)
 
     def delete_granule(self, granule_id):
         """
