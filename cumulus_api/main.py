--- conflicted
+++ resolved
@@ -25,13 +25,13 @@
             error = "Config file path, environment variables or token should be supplied"
             logging.error(error)
             raise ValueError(error)
-        self.__config = os.environ
+        config = os.environ
         # If the token provided ignore the config file
         if config_path:
-            config_parser = ConfigParser(self.__config)
-            self.__config = config_parser.read(config_path)['DEFAULT']
-        self.INVOKE_BASE_URL = self.__config.get("INVOKE_BASE_URL").rstrip('/')
-        self.TOKEN = token if token else self.get_token()
+            config_parser = ConfigParser(config)
+            config = config_parser.read(config_path)['DEFAULT']
+        self.INVOKE_BASE_URL = config.get("INVOKE_BASE_URL").rstrip('/')
+        self.TOKEN = token if token else self.get_token(config)
         self.HEADERS = {'Authorization': 'Bearer {}'.format(self.TOKEN)}
 
     def __crud_records(self, record_type, verb, data=None, **kwargs):
@@ -70,14 +70,13 @@
 
     # ============== Tokens ===============
 
-    def get_token(self):
+    def get_token(self, config):
         """
         Get Earth Data Token
         :return: Token otherwise raise exception
         """
-<<<<<<< HEAD
         error_str = "Getting the token"
-        if config.get("USE_LAUNCHPAD"):
+        if config.get("USE_LAUNCHPAD", "false").upper() == 'TRUE':
             try:
                 backend = default_backend()
 
@@ -115,13 +114,9 @@
 
         ed_base_url = config.get("BASE_URL", "https://uat.urs.earthdata.nasa.gov").rstrip('/')  # Earth data base URL
         ed_client_id = config.get("CLIENT_ID")  # Earth data client (application) id
-=======
-        ed_base_url = self.__config.get("BASE_URL", "https://uat.urs.earthdata.nasa.gov").rstrip('/')  # Earth data base URL
-        ed_client_id = self.__config.get("CLIENT_ID")  # Earth data client (application) id
->>>>>>> 867ae990
         url = f"{ed_base_url}/oauth/authorize?client_id={ed_client_id}" \
               f"&redirect_uri={self.INVOKE_BASE_URL}/token&response_type=code"
-        user_name, password = self.__config.get("USER_NAME"), self.__config.get("USER_PASSWORD")
+        user_name, password = config.get("USER_NAME"), config.get("USER_PASSWORD")
         re = requests.get(url=url, auth=(user_name, password))
         try:
             data = re.json()
